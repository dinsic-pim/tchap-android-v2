/*
 * Copyright 2019 New Vector Ltd
 *
 * Licensed under the Apache License, Version 2.0 (the "License");
 * you may not use this file except in compliance with the License.
 * You may obtain a copy of the License at
 *
 * http://www.apache.org/licenses/LICENSE-2.0
 *
 * Unless required by applicable law or agreed to in writing, software
 * distributed under the License is distributed on an "AS IS" BASIS,
 * WITHOUT WARRANTIES OR CONDITIONS OF ANY KIND, either express or implied.
 * See the License for the specific language governing permissions and
 * limitations under the License.
 */

package im.vector.riotredesign.features.home.room.detail.timeline.factory

import android.view.View
import im.vector.matrix.android.api.session.crypto.MXCryptoError
import im.vector.matrix.android.api.session.events.model.EventType
import im.vector.matrix.android.api.session.room.timeline.TimelineEvent
import im.vector.riotredesign.R
import im.vector.riotredesign.core.epoxy.VectorEpoxyModel
import im.vector.riotredesign.core.resources.ColorProvider
import im.vector.riotredesign.core.resources.StringProvider
<<<<<<< HEAD
import im.vector.riotredesign.features.home.AvatarRenderer
import im.vector.riotredesign.features.home.room.detail.timeline.helper.senderAvatar
import im.vector.riotredesign.features.home.room.detail.timeline.helper.senderName
import im.vector.riotredesign.features.home.room.detail.timeline.item.MessageInformationData
import im.vector.riotredesign.features.home.room.detail.timeline.item.NoticeItem_
import javax.inject.Inject

// This class handles timeline event who haven't been successfully decrypted
class EncryptedItemFactory @Inject constructor(private val stringProvider: StringProvider,
                                               private val avatarRenderer: AvatarRenderer) {
=======
import im.vector.riotredesign.core.utils.DebouncedClickListener
import im.vector.riotredesign.features.home.room.detail.timeline.TimelineEventController
import im.vector.riotredesign.features.home.room.detail.timeline.item.MessageTextItem_
import im.vector.riotredesign.features.home.room.detail.timeline.util.MessageInformationDataFactory
import me.gujun.android.span.span

// This class handles timeline events who haven't been successfully decrypted
class EncryptedItemFactory(private val messageInformationDataFactory: MessageInformationDataFactory,
                           private val colorProvider: ColorProvider,
                           private val stringProvider: StringProvider) {

    fun create(event: TimelineEvent,
               nextEvent: TimelineEvent?,
               highlight: Boolean,
               callback: TimelineEventController.Callback?): VectorEpoxyModel<*>? {
        event.root.eventId ?: return null
>>>>>>> 33f17e4c

        return when {
            EventType.ENCRYPTED == event.root.getClearType() -> {
                val cryptoError = event.root.mCryptoError
                val errorDescription =
                        if (cryptoError?.code == MXCryptoError.UNKNOWN_INBOUND_SESSION_ID_ERROR_CODE) {
                            stringProvider.getString(R.string.notice_crypto_error_unkwown_inbound_session_id)
                        } else {
                            cryptoError?.message
                        }

                val message = stringProvider.getString(R.string.notice_crypto_unable_to_decrypt, errorDescription)
                val spannableStr = span(message) {
                    textStyle = "italic"
                    textColor = colorProvider.getColorFromAttribute(R.attr.riotx_text_secondary)
                }

                // TODO This is not correct format for error, change it
<<<<<<< HEAD
                val informationData = MessageInformationData(
                        eventId = timelineEvent.root.eventId ?: "?",
                        senderId = timelineEvent.root.sender ?: "",
                        sendState = timelineEvent.sendState,
                        avatarUrl = timelineEvent.senderAvatar(),
                        memberName = timelineEvent.senderName(),
                        showInformation = false
                )
                return NoticeItem_()
                        .avatarRenderer(avatarRenderer)
                        .noticeText(spannableStr)
=======
                val informationData = messageInformationDataFactory.create(event, nextEvent)

                return MessageTextItem_()
                        .message(spannableStr)
>>>>>>> 33f17e4c
                        .informationData(informationData)
                        .highlighted(highlight)
                        .avatarCallback(callback)
                        .urlClickCallback(callback)
                        .cellClickListener(
                                DebouncedClickListener(View.OnClickListener { view ->
                                    callback?.onEncryptedMessageClicked(informationData, view)
                                }))
                        .longClickListener { view ->
                            return@longClickListener callback?.onEventLongClicked(informationData, null, view)
                                    ?: false
                        }
            }
            else                                             -> null
        }
    }
}<|MERGE_RESOLUTION|>--- conflicted
+++ resolved
@@ -24,35 +24,25 @@
 import im.vector.riotredesign.core.epoxy.VectorEpoxyModel
 import im.vector.riotredesign.core.resources.ColorProvider
 import im.vector.riotredesign.core.resources.StringProvider
-<<<<<<< HEAD
+import im.vector.riotredesign.core.utils.DebouncedClickListener
 import im.vector.riotredesign.features.home.AvatarRenderer
-import im.vector.riotredesign.features.home.room.detail.timeline.helper.senderAvatar
-import im.vector.riotredesign.features.home.room.detail.timeline.helper.senderName
-import im.vector.riotredesign.features.home.room.detail.timeline.item.MessageInformationData
-import im.vector.riotredesign.features.home.room.detail.timeline.item.NoticeItem_
-import javax.inject.Inject
-
-// This class handles timeline event who haven't been successfully decrypted
-class EncryptedItemFactory @Inject constructor(private val stringProvider: StringProvider,
-                                               private val avatarRenderer: AvatarRenderer) {
-=======
-import im.vector.riotredesign.core.utils.DebouncedClickListener
 import im.vector.riotredesign.features.home.room.detail.timeline.TimelineEventController
 import im.vector.riotredesign.features.home.room.detail.timeline.item.MessageTextItem_
+import im.vector.riotredesign.features.home.room.detail.timeline.item.NoticeItem_
 import im.vector.riotredesign.features.home.room.detail.timeline.util.MessageInformationDataFactory
 import me.gujun.android.span.span
 
 // This class handles timeline events who haven't been successfully decrypted
 class EncryptedItemFactory(private val messageInformationDataFactory: MessageInformationDataFactory,
                            private val colorProvider: ColorProvider,
-                           private val stringProvider: StringProvider) {
+                           private val stringProvider: StringProvider,
+                           private val avatarRenderer: AvatarRenderer) {
 
     fun create(event: TimelineEvent,
                nextEvent: TimelineEvent?,
                highlight: Boolean,
                callback: TimelineEventController.Callback?): VectorEpoxyModel<*>? {
         event.root.eventId ?: return null
->>>>>>> 33f17e4c
 
         return when {
             EventType.ENCRYPTED == event.root.getClearType() -> {
@@ -71,24 +61,14 @@
                 }
 
                 // TODO This is not correct format for error, change it
-<<<<<<< HEAD
-                val informationData = MessageInformationData(
-                        eventId = timelineEvent.root.eventId ?: "?",
-                        senderId = timelineEvent.root.sender ?: "",
-                        sendState = timelineEvent.sendState,
-                        avatarUrl = timelineEvent.senderAvatar(),
-                        memberName = timelineEvent.senderName(),
-                        showInformation = false
-                )
+
+                val informationData = messageInformationDataFactory.create(event, nextEvent)
                 return NoticeItem_()
                         .avatarRenderer(avatarRenderer)
                         .noticeText(spannableStr)
-=======
-                val informationData = messageInformationDataFactory.create(event, nextEvent)
 
                 return MessageTextItem_()
                         .message(spannableStr)
->>>>>>> 33f17e4c
                         .informationData(informationData)
                         .highlighted(highlight)
                         .avatarCallback(callback)

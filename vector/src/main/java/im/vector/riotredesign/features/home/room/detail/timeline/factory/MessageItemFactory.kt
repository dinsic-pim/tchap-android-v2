--- conflicted
+++ resolved
@@ -38,15 +38,9 @@
 import im.vector.riotredesign.core.resources.ColorProvider
 import im.vector.riotredesign.core.resources.StringProvider
 import im.vector.riotredesign.core.utils.DebouncedClickListener
-<<<<<<< HEAD
 import im.vector.riotredesign.features.home.AvatarRenderer
-import im.vector.riotredesign.features.home.getColorFromUserId
 import im.vector.riotredesign.features.home.room.detail.timeline.TimelineEventController
 import im.vector.riotredesign.features.home.room.detail.timeline.helper.ContentUploadStateTrackerBinder
-import im.vector.riotredesign.features.home.room.detail.timeline.helper.TimelineDateFormatter
-=======
-import im.vector.riotredesign.features.home.room.detail.timeline.TimelineEventController
->>>>>>> 33f17e4c
 import im.vector.riotredesign.features.home.room.detail.timeline.helper.TimelineMediaSizeProvider
 import im.vector.riotredesign.features.home.room.detail.timeline.item.*
 import im.vector.riotredesign.features.home.room.detail.timeline.util.MessageInformationDataFactory
@@ -54,28 +48,19 @@
 import im.vector.riotredesign.features.media.ImageContentRenderer
 import im.vector.riotredesign.features.media.VideoContentRenderer
 import me.gujun.android.span.span
-<<<<<<< HEAD
 import javax.inject.Inject
 
 class MessageItemFactory @Inject constructor(
         private val avatarRenderer: AvatarRenderer,
         private val colorProvider: ColorProvider,
         private val timelineMediaSizeProvider: TimelineMediaSizeProvider,
-        private val timelineDateFormatter: TimelineDateFormatter,
         private val htmlRenderer: EventHtmlRenderer,
         private val stringProvider: StringProvider,
         private val emojiCompatFontProvider: EmojiCompatFontProvider,
         private val imageContentRenderer: ImageContentRenderer,
+        private val messageInformationDataFactory: MessageInformationDataFactory,
         private val contentUploadStateTrackerBinder: ContentUploadStateTrackerBinder) {
-=======
-
-class MessageItemFactory(private val colorProvider: ColorProvider,
-                         private val timelineMediaSizeProvider: TimelineMediaSizeProvider,
-                         private val htmlRenderer: EventHtmlRenderer,
-                         private val stringProvider: StringProvider,
-                         private val messageInformationDataFactory: MessageInformationDataFactory,
-                         private val emojiCompatFontProvider: EmojiCompatFontProvider) {
->>>>>>> 33f17e4c
+
 
     fun create(event: TimelineEvent,
                nextEvent: TimelineEvent?,

--- conflicted
+++ resolved
@@ -48,11 +48,7 @@
             // TODO Set to false
             buildConfigField "boolean", "LOG_PRIVATE_DATA", "false"
             // Set to BODY instead of NONE to enable logging
-<<<<<<< HEAD
-            buildConfigField "okhttp3.logging.HttpLoggingInterceptor.Level", "OKHTTP_LOGGING_LEVEL", "okhttp3.logging.HttpLoggingInterceptor.Level.HEADERS"
-=======
             buildConfigField "okhttp3.logging.HttpLoggingInterceptor.Level", "OKHTTP_LOGGING_LEVEL", "okhttp3.logging.HttpLoggingInterceptor.Level.NONE"
->>>>>>> 8f2c005d
         }
 
         release {

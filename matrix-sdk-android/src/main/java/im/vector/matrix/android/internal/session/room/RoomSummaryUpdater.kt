--- conflicted
+++ resolved
@@ -24,27 +24,20 @@
 import im.vector.matrix.android.api.session.room.model.RoomCanonicalAliasContent
 import im.vector.matrix.android.api.session.room.model.RoomTopicContent
 import im.vector.matrix.android.internal.crypto.MXCRYPTO_ALGORITHM_MEGOLM
+import im.vector.matrix.android.internal.crypto.model.event.EncryptionEventContent
 import im.vector.matrix.android.internal.database.mapper.ContentMapper
-<<<<<<< HEAD
 import im.vector.matrix.android.internal.database.model.CurrentStateEventEntity
-=======
 import im.vector.matrix.android.internal.database.model.EventEntity
 import im.vector.matrix.android.internal.database.model.EventEntityFields
->>>>>>> 9d566e93
 import im.vector.matrix.android.internal.database.model.RoomMemberSummaryEntityFields
 import im.vector.matrix.android.internal.database.model.RoomSummaryEntity
 import im.vector.matrix.android.internal.database.model.TimelineEventEntity
 import im.vector.matrix.android.internal.database.query.getOrCreate
-<<<<<<< HEAD
 import im.vector.matrix.android.internal.database.query.getOrNull
 import im.vector.matrix.android.internal.database.query.isEventRead
 import im.vector.matrix.android.internal.database.query.latestEvent
-=======
-import im.vector.matrix.android.internal.database.query.isEventRead
-import im.vector.matrix.android.internal.database.query.latestEvent
-import im.vector.matrix.android.internal.database.query.prev
 import im.vector.matrix.android.internal.database.query.where
->>>>>>> 9d566e93
+import im.vector.matrix.android.internal.database.query.whereType
 import im.vector.matrix.android.internal.di.UserId
 import im.vector.matrix.android.internal.session.room.membership.RoomDisplayNameResolver
 import im.vector.matrix.android.internal.session.room.membership.RoomMemberHelper
@@ -107,19 +100,15 @@
         }
 
         val latestPreviewableEvent = TimelineEventEntity.latestEvent(realm, roomId, includesSending = true, filterTypes = PREVIEWABLE_TYPES)
-<<<<<<< HEAD
+
         val lastTopicEvent = CurrentStateEventEntity.getOrNull(realm, roomId, type = EventType.STATE_ROOM_TOPIC, stateKey = "")?.root
         val lastCanonicalAliasEvent = CurrentStateEventEntity.getOrNull(realm, roomId, type = EventType.STATE_ROOM_CANONICAL_ALIAS, stateKey = "")?.root
         val lastAliasesEvent = CurrentStateEventEntity.getOrNull(realm, roomId, type = EventType.STATE_ROOM_ALIASES, stateKey = "")?.root
-        val encryptionEvent = CurrentStateEventEntity.getOrNull(realm, roomId, type = EventType.STATE_ROOM_ENCRYPTION, stateKey = "")?.root
-=======
-        val lastTopicEvent = EventEntity.where(realm, roomId, EventType.STATE_ROOM_TOPIC).prev()
-        val lastCanonicalAliasEvent = EventEntity.where(realm, roomId, EventType.STATE_ROOM_CANONICAL_ALIAS).prev()
-        val lastAliasesEvent = EventEntity.where(realm, roomId, EventType.STATE_ROOM_ALIASES).prev()
-        val encryptionEvent = EventEntity.where(realm, roomId = roomId, type = EventType.STATE_ROOM_ENCRYPTION)
+
+        // Don't use current state for this one as we are only interested in having MXCRYPTO_ALGORITHM_MEGOLM event in the room
+        val encryptionEvent = EventEntity.whereType(realm, roomId = roomId, type = EventType.STATE_ROOM_ENCRYPTION)
                 .contains(EventEntityFields.CONTENT, "\"algorithm\":\"$MXCRYPTO_ALGORITHM_MEGOLM\"")
-                .prev()
->>>>>>> 9d566e93
+                .findFirst()
 
         roomSummaryEntity.hasUnreadMessages = roomSummaryEntity.notificationCount > 0
                 // avoid this call if we are sure there are unread events

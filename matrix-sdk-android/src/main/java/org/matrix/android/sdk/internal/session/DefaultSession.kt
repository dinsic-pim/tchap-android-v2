/*
 * Copyright 2020 The Matrix.org Foundation C.I.C.
 *
 * Licensed under the Apache License, Version 2.0 (the "License");
 * you may not use this file except in compliance with the License.
 * You may obtain a copy of the License at
 *
 * http://www.apache.org/licenses/LICENSE-2.0
 *
 * Unless required by applicable law or agreed to in writing, software
 * distributed under the License is distributed on an "AS IS" BASIS,
 * WITHOUT WARRANTIES OR CONDITIONS OF ANY KIND, either express or implied.
 * See the License for the specific language governing permissions and
 * limitations under the License.
 */

package org.matrix.android.sdk.internal.session

import androidx.annotation.MainThread
import dagger.Lazy
import io.realm.RealmConfiguration
import okhttp3.OkHttpClient
import org.matrix.android.sdk.api.MatrixCallback
import org.matrix.android.sdk.api.auth.data.SessionParams
import org.matrix.android.sdk.api.failure.GlobalError
import org.matrix.android.sdk.api.pushrules.PushRuleService
import org.matrix.android.sdk.api.session.InitialSyncProgressService
import org.matrix.android.sdk.api.session.Session
import org.matrix.android.sdk.api.session.account.AccountService
import org.matrix.android.sdk.api.session.accountdata.AccountDataService
import org.matrix.android.sdk.api.session.cache.CacheService
import org.matrix.android.sdk.api.session.call.CallSignalingService
import org.matrix.android.sdk.api.session.content.ContentUploadStateTracker
import org.matrix.android.sdk.api.session.content.ContentUrlResolver
import org.matrix.android.sdk.api.session.crypto.CryptoService
import org.matrix.android.sdk.api.session.file.ContentDownloadStateTracker
import org.matrix.android.sdk.api.session.file.FileService
import org.matrix.android.sdk.api.session.group.GroupService
import org.matrix.android.sdk.api.session.homeserver.HomeServerCapabilitiesService
import org.matrix.android.sdk.api.session.integrationmanager.IntegrationManagerService
import org.matrix.android.sdk.api.session.media.MediaService
import org.matrix.android.sdk.api.session.permalinks.PermalinkService
import org.matrix.android.sdk.api.session.profile.ProfileService
import org.matrix.android.sdk.api.session.pushers.PushersService
import org.matrix.android.sdk.api.session.room.RoomDirectoryService
import org.matrix.android.sdk.api.session.room.RoomService
import org.matrix.android.sdk.api.session.search.SearchService
import org.matrix.android.sdk.api.session.securestorage.SecureStorageService
import org.matrix.android.sdk.api.session.securestorage.SharedSecretStorageService
import org.matrix.android.sdk.api.session.signout.SignOutService
import org.matrix.android.sdk.api.session.sync.FilterService
import org.matrix.android.sdk.api.session.terms.TermsService
import org.matrix.android.sdk.api.session.thirdparty.ThirdPartyService
import org.matrix.android.sdk.api.session.typing.TypingUsersTracker
import org.matrix.android.sdk.api.session.user.UserService
import org.matrix.android.sdk.api.session.widgets.WidgetService
import org.matrix.android.sdk.internal.auth.SessionParamsStore
import org.matrix.android.sdk.internal.crypto.DefaultCryptoService
import org.matrix.android.sdk.internal.database.tools.RealmDebugTools
import org.matrix.android.sdk.internal.di.SessionDatabase
import org.matrix.android.sdk.internal.di.SessionId
import org.matrix.android.sdk.internal.di.UnauthenticatedWithCertificate
import org.matrix.android.sdk.internal.di.WorkManagerProvider
import org.matrix.android.sdk.internal.network.GlobalErrorHandler
import org.matrix.android.sdk.internal.session.identity.DefaultIdentityService
import org.matrix.android.sdk.internal.session.room.send.queue.EventSenderProcessor
import org.matrix.android.sdk.internal.session.sync.SyncTokenStore
import org.matrix.android.sdk.internal.session.sync.job.SyncThread
import org.matrix.android.sdk.internal.session.sync.job.SyncWorker
import org.matrix.android.sdk.internal.util.createUIHandler
import timber.log.Timber
import javax.inject.Inject
import javax.inject.Provider

@SessionScope
internal class DefaultSession @Inject constructor(
        override val sessionParams: SessionParams,
        private val workManagerProvider: WorkManagerProvider,
        private val globalErrorHandler: GlobalErrorHandler,
        @SessionId
        override val sessionId: String,
        @SessionDatabase private val realmConfiguration: RealmConfiguration,
        private val lifecycleObservers: Set<@JvmSuppressWildcards SessionLifecycleObserver>,
        private val sessionListeners: SessionListeners,
        private val roomService: Lazy<RoomService>,
        private val roomDirectoryService: Lazy<RoomDirectoryService>,
        private val groupService: Lazy<GroupService>,
        private val userService: Lazy<UserService>,
        private val filterService: Lazy<FilterService>,
        private val cacheService: Lazy<CacheService>,
        private val signOutService: Lazy<SignOutService>,
        private val pushRuleService: Lazy<PushRuleService>,
        private val pushersService: Lazy<PushersService>,
        private val termsService: Lazy<TermsService>,
        private val searchService: Lazy<SearchService>,
        private val cryptoService: Lazy<DefaultCryptoService>,
        private val defaultFileService: Lazy<FileService>,
        private val permalinkService: Lazy<PermalinkService>,
        private val secureStorageService: Lazy<SecureStorageService>,
        private val profileService: Lazy<ProfileService>,
        private val mediaService: Lazy<MediaService>,
        private val widgetService: Lazy<WidgetService>,
        private val syncThreadProvider: Provider<SyncThread>,
        private val contentUrlResolver: ContentUrlResolver,
        private val syncTokenStore: SyncTokenStore,
        private val sessionParamsStore: SessionParamsStore,
        private val contentUploadProgressTracker: ContentUploadStateTracker,
        private val typingUsersTracker: TypingUsersTracker,
        private val contentDownloadStateTracker: ContentDownloadStateTracker,
        private val initialSyncProgressService: Lazy<InitialSyncProgressService>,
        private val homeServerCapabilitiesService: Lazy<HomeServerCapabilitiesService>,
        private val accountDataService: Lazy<AccountDataService>,
        private val _sharedSecretStorageService: Lazy<SharedSecretStorageService>,
        private val accountService: Lazy<AccountService>,
        private val defaultIdentityService: DefaultIdentityService,
        private val integrationManagerService: IntegrationManagerService,
<<<<<<< HEAD
        private val thirdPartyService: ThirdPartyService,
        private val taskExecutor: TaskExecutor,
=======
>>>>>>> dd67e8c5
        private val callSignalingService: Lazy<CallSignalingService>,
        @UnauthenticatedWithCertificate
        private val unauthenticatedWithCertificateOkHttpClient: Lazy<OkHttpClient>,
        private val eventSenderProcessor: EventSenderProcessor
) : Session,
        RoomService by roomService.get(),
        RoomDirectoryService by roomDirectoryService.get(),
        GroupService by groupService.get(),
        UserService by userService.get(),
        SignOutService by signOutService.get(),
        FilterService by filterService.get(),
        PushRuleService by pushRuleService.get(),
        PushersService by pushersService.get(),
        TermsService by termsService.get(),
        InitialSyncProgressService by initialSyncProgressService.get(),
        SecureStorageService by secureStorageService.get(),
        HomeServerCapabilitiesService by homeServerCapabilitiesService.get(),
        ProfileService by profileService.get(),
        AccountDataService by accountDataService.get(),
        AccountService by accountService.get(),
<<<<<<< HEAD
        ThirdPartyService by thirdPartyService {
=======
        GlobalErrorHandler.Listener {
>>>>>>> dd67e8c5

    override val sharedSecretStorageService: SharedSecretStorageService
        get() = _sharedSecretStorageService.get()

    private var isOpen = false

    private var syncThread: SyncThread? = null

    private val uiHandler = createUIHandler()

    override val isOpenable: Boolean
        get() = sessionParamsStore.get(sessionId)?.isTokenValid ?: false

    @MainThread
    override fun open() {
        assert(!isOpen)
        isOpen = true
        cryptoService.get().ensureDevice()
        uiHandler.post {
            lifecycleObservers.forEach { it.onStart() }
        }
        globalErrorHandler.listener = this
        eventSenderProcessor.start()
    }

    override fun requireBackgroundSync() {
        SyncWorker.requireBackgroundSync(workManagerProvider, sessionId)
    }

    override fun startAutomaticBackgroundSync(timeOutInSeconds: Long, repeatDelayInSeconds: Long) {
        SyncWorker.automaticallyBackgroundSync(workManagerProvider, sessionId, timeOutInSeconds, repeatDelayInSeconds)
    }

    override fun stopAnyBackgroundSync() {
        SyncWorker.stopAnyBackgroundSync(workManagerProvider)
    }

    override fun startSync(fromForeground: Boolean) {
        Timber.i("Starting sync thread")
        assert(isOpen)
        val localSyncThread = getSyncThread()
        localSyncThread.setInitialForeground(fromForeground)
        if (!localSyncThread.isAlive) {
            localSyncThread.start()
        } else {
            localSyncThread.restart()
            Timber.w("Attempt to start an already started thread")
        }
    }

    override fun stopSync() {
        assert(isOpen)
        syncThread?.kill()
        syncThread = null
    }

    override fun close() {
        assert(isOpen)
        stopSync()
        // timelineEventDecryptor.destroy()
        uiHandler.post {
            lifecycleObservers.forEach { it.onStop() }
        }
        cryptoService.get().close()
        isOpen = false
        globalErrorHandler.listener = null
        eventSenderProcessor.interrupt()
    }

    override fun getSyncStateLive() = getSyncThread().liveState()

    override fun getSyncState() = getSyncThread().currentState()

    override fun hasAlreadySynced(): Boolean {
        return syncTokenStore.getLastToken() != null
    }

    private fun getSyncThread(): SyncThread {
        return syncThread ?: syncThreadProvider.get().also {
            syncThread = it
        }
    }

    override fun clearCache(callback: MatrixCallback<Unit>) {
        stopSync()
        stopAnyBackgroundSync()
        uiHandler.post {
            lifecycleObservers.forEach { it.onClearCache() }
        }
        cacheService.get().clearCache(callback)
        workManagerProvider.cancelAllWorks()
    }

    override fun onGlobalError(globalError: GlobalError) {
        sessionListeners.dispatchGlobalError(globalError)
    }

    override fun contentUrlResolver() = contentUrlResolver

    override fun contentUploadProgressTracker() = contentUploadProgressTracker

    override fun typingUsersTracker() = typingUsersTracker

    override fun contentDownloadProgressTracker(): ContentDownloadStateTracker = contentDownloadStateTracker

    override fun cryptoService(): CryptoService = cryptoService.get()

    override fun identityService() = defaultIdentityService

    override fun fileService(): FileService = defaultFileService.get()

    override fun permalinkService(): PermalinkService = permalinkService.get()

    override fun widgetService(): WidgetService = widgetService.get()

    override fun mediaService(): MediaService = mediaService.get()

    override fun integrationManagerService() = integrationManagerService

    override fun callSignalingService(): CallSignalingService = callSignalingService.get()

    override fun searchService(): SearchService = searchService.get()

    override fun getOkHttpClient(): OkHttpClient {
        return unauthenticatedWithCertificateOkHttpClient.get()
    }

    override fun addListener(listener: Session.Listener) {
        sessionListeners.addListener(listener)
    }

    override fun removeListener(listener: Session.Listener) {
        sessionListeners.removeListener(listener)
    }

    // For easy debugging
    override fun toString(): String {
        return "$myUserId - ${sessionParams.deviceId}"
    }

    override fun logDbUsageInfo() {
        RealmDebugTools(realmConfiguration).logInfo("Session")
    }
}<|MERGE_RESOLUTION|>--- conflicted
+++ resolved
@@ -114,11 +114,7 @@
         private val accountService: Lazy<AccountService>,
         private val defaultIdentityService: DefaultIdentityService,
         private val integrationManagerService: IntegrationManagerService,
-<<<<<<< HEAD
         private val thirdPartyService: ThirdPartyService,
-        private val taskExecutor: TaskExecutor,
-=======
->>>>>>> dd67e8c5
         private val callSignalingService: Lazy<CallSignalingService>,
         @UnauthenticatedWithCertificate
         private val unauthenticatedWithCertificateOkHttpClient: Lazy<OkHttpClient>,
@@ -139,11 +135,8 @@
         ProfileService by profileService.get(),
         AccountDataService by accountDataService.get(),
         AccountService by accountService.get(),
-<<<<<<< HEAD
-        ThirdPartyService by thirdPartyService {
-=======
+        ThirdPartyService by thirdPartyService,
         GlobalErrorHandler.Listener {
->>>>>>> dd67e8c5
 
     override val sharedSecretStorageService: SharedSecretStorageService
         get() = _sharedSecretStorageService.get()
